--- conflicted
+++ resolved
@@ -41,12 +41,8 @@
         """The text that represents properties of the node.
 
         Returns:
-<<<<<<< HEAD
-            string: The text that represents the id and attributes of the node.
-=======
             string: The text that represents the id and attributes of this
                 node.
->>>>>>> da03239d
         """
 
         attributes = ["%s=\"%s\"" % (k, v) for (k, v)
